"""Define Calculator for MTP."""

from ase.calculators.calculator import Calculator, all_changes
<<<<<<< HEAD
=======

>>>>>>> fd6a058c
from mtp_cpp2py.core import MTPCalactor, PyConfiguration

ALL_CHANGES = tuple(all_changes)


class AseCalculatorMtp(Calculator):
    """ASE Calculator interface for the Moment Tensor Potential (MTP).

    This class provides methods to calculate energy, forces, and stress using MTP.
    """

    def __init__(self, mtp_path, **kwargs):
        """Initialize the MTP calculator.

        Parameters
        ----------
        mtp_path : pathlike
            Path to the MTP potential file.
        **kwargs
            Additional keyword arguments for the ASE Calculator.
        """
        self.pymtp_calc = MTPCalactor(str(mtp_path))
        super().__init__(**kwargs)
        self.implemented_properties = ["energy", "forces", "stress"]

    def calculate(
        self,
        atoms=None,
        properties=["energy", "forces", "stress"],
        system_changes=ALL_CHANGES,
    ):
        """Perform the calculation of the specified properties.

        Parameters
        ----------
        atoms : ase.Atoms, optional
            ASE atoms object for which the calculation is performed.
        properties : list of str, optional
            List of properties to calculate. Default is ["energy", "forces", "stress"].
        system_changes : list of str, optional
            List of changes in the system. Default is ALL_CHANGES.
        """
        super().calculate(atoms, properties, system_changes)

        mtp_atoms = PyConfiguration.from_ase_atoms(atoms)
        self.pymtp_calc.calc(mtp_atoms)

        self.results["energy"] = mtp_atoms.energy
        self.results["forces"] = mtp_atoms.forces
        self.results["stress"] = mtp_atoms.stress<|MERGE_RESOLUTION|>--- conflicted
+++ resolved
@@ -1,10 +1,7 @@
 """Define Calculator for MTP."""
 
 from ase.calculators.calculator import Calculator, all_changes
-<<<<<<< HEAD
-=======
 
->>>>>>> fd6a058c
 from mtp_cpp2py.core import MTPCalactor, PyConfiguration
 
 ALL_CHANGES = tuple(all_changes)
